# Copyright 2017 Neural Networks and Deep Learning lab, MIPT
# Licensed under the Apache License, Version 2.0 (the "License");
# you may not use this file except in compliance with the License.
# You may obtain a copy of the License at
#     http://www.apache.org/licenses/LICENSE-2.0
# Unless required by applicable law or agreed to in writing, software
# distributed under the License is distributed on an "AS IS" BASIS,
# WITHOUT WARRANTIES OR CONDITIONS OF ANY KIND, either express or implied.
# See the License for the specific language governing permissions and
# limitations under the License.

import os
import re

from setuptools import setup, find_packages

__location__ = os.path.realpath(os.path.join(os.getcwd(), os.path.dirname(__file__)))

meta_path = os.path.join(__location__, 'deeppavlov', '_meta.py')
with open(meta_path) as meta:
    exec(meta.read())


def read_requirements():
    """parses requirements from requirements.txt"""
    reqs_path = os.path.join(__location__, 'requirements.txt')
    with open(reqs_path, encoding='utf8') as f:
        reqs = [line.strip() for line in f if not line.strip().startswith('#')]

    names = []
    links = []
    for req in reqs:
        if '://' in req:
            links.append(req)
        else:
            names.append(req)
    return {'install_requires': names, 'dependency_links': links}


def readme():
    with open(os.path.join(__location__, 'README.md'), encoding='utf8') as f:
        text = f.read()
    text = re.sub(r']\((?!https?://)', r'](https://github.com/deeppavlov/DeepPavlov/blob/master/', text)
    text = re.sub(r'\ssrc="(?!https?://)', r' src="https://raw.githubusercontent.com/deeppavlov/DeepPavlov/master/', text)
    return text


if __name__ == '__main__':
    setup(
        name='deeppavlov',
        packages=find_packages(exclude=('tests', 'docs', 'utils')),
        version=__version__,
        description=__description__,
        long_description=readme(),
        long_description_content_type='text/markdown',
        author=__author__,
        author_email=__email__,
        license=__license__,
        url='https://github.com/deeppavlov/DeepPavlov',
        download_url=f'https://github.com/deeppavlov/DeepPavlov/archive/{__version__}.tar.gz',
        keywords=__keywords__,
        include_package_data=True,
        extras_require={
            'tests': [
                'flake8',
                'pytest',
                'pytest-instafail',
                'pexpect'
            ],
            'docs': [
                'sphinx==3.5.4',
                'sphinx_rtd_theme==0.5.2',
                'nbsphinx==0.8.4',
                'ipykernel==5.5.4',
<<<<<<< HEAD
                'jinja2<=3.0.3',
                'sphinx-copybutton==0.5.0',
                'pandoc==2.2',
                'ipython_genutils==0.2.0'
=======
                'jinja2<=3.0.3'
>>>>>>> 27ad09ef
            ],
            's3': [
                'boto3'
            ]
        },
        **read_requirements()
    )<|MERGE_RESOLUTION|>--- conflicted
+++ resolved
@@ -72,14 +72,10 @@
                 'sphinx_rtd_theme==0.5.2',
                 'nbsphinx==0.8.4',
                 'ipykernel==5.5.4',
-<<<<<<< HEAD
                 'jinja2<=3.0.3',
                 'sphinx-copybutton==0.5.0',
                 'pandoc==2.2',
                 'ipython_genutils==0.2.0'
-=======
-                'jinja2<=3.0.3'
->>>>>>> 27ad09ef
             ],
             's3': [
                 'boto3'
