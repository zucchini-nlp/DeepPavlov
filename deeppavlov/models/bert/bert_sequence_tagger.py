# Copyright 2019 Neural Networks and Deep Learning lab, MIPT
#
# Licensed under the Apache License, Version 2.0 (the "License");
# you may not use this file except in compliance with the License.
# You may obtain a copy of the License at
#
#     http://www.apache.org/licenses/LICENSE-2.0
#
# Unless required by applicable law or agreed to in writing, software
# distributed under the License is distributed on an "AS IS" BASIS,
# WITHOUT WARRANTIES OR CONDITIONS OF ANY KIND, either express or implied.
# See the License for the specific language governing permissions and
# limitations under the License.

from logging import getLogger
from typing import List, Any, Tuple, Union, Dict, Optional

import numpy as np
import tensorflow as tf
from tensorflow.python.ops import array_ops
from bert_dp.modeling import BertConfig, BertModel
from bert_dp.optimization import AdamWeightDecayOptimizer

from deeppavlov.core.commands.utils import expand_path
from deeppavlov.core.common.registry import register
from deeppavlov.core.data.utils import zero_pad
from deeppavlov.core.models.component import Component
from deeppavlov.core.layers.tf_layers import bi_rnn
from deeppavlov.core.models.tf_model import LRScheduledTFModel

log = getLogger(__name__)


def token_from_subtoken(units: tf.Tensor, mask: tf.Tensor) -> tf.Tensor:
    """ Assemble token level units from subtoken level units

    Args:
        units: tf.Tensor of shape [batch_size, SUBTOKEN_seq_length, n_features]
        mask: mask of token beginnings. For example: for tokens

                [[``[CLS]`` ``My``, ``capybara``, ``[SEP]``],
                [``[CLS]`` ``Your``, ``aar``, ``##dvark``, ``is``, ``awesome``, ``[SEP]``]]

            the mask will be

                [[0, 1, 1, 0, 0, 0, 0],
                [0, 1, 1, 0, 1, 1, 0]]

    Returns:
        word_level_units: Units assembled from ones in the mask. For the
            example above this units will correspond to the following

                [[``My``, ``capybara``],
                [``Your`, ``aar``, ``is``, ``awesome``,]]

            the shape of this tensor will be [batch_size, TOKEN_seq_length, n_features]
    """
    shape = tf.cast(tf.shape(units), tf.int64)
    batch_size = shape[0]
    nf = shape[2]
    nf_int = units.get_shape().as_list()[-1]

    # number of TOKENS in each sentence
    token_seq_lengths = tf.cast(tf.reduce_sum(mask, 1), tf.int64)
    # for a matrix m =
    # [[1, 1, 1],
    #  [0, 1, 1],
    #  [1, 0, 0]]
    # it will be
    # [3, 2, 1]

    n_words = tf.reduce_sum(token_seq_lengths)
    # n_words -> 6

    max_token_seq_len = tf.cast(tf.reduce_max(token_seq_lengths), tf.int64)
    # max_token_seq_len -> 3

    idxs = tf.where(mask)
    # for the matrix mentioned above
    # tf.where(mask) ->
    # [[0, 0],
    #  [0, 1]
    #  [0, 2],
    #  [1, 1],
    #  [1, 2]
    #  [2, 0]]

    sample_ids_in_batch = tf.pad(idxs[:, 0], [[1, 0]])
    # for indices
    # [[0, 0],
    #  [0, 1]
    #  [0, 2],
    #  [1, 1],
    #  [1, 2],
    #  [2, 0]]
    # it is
    # [0, 0, 0, 0, 1, 1, 2]
    # padding is for computing change from one sample to another in the batch

    a = tf.cast(tf.not_equal(sample_ids_in_batch[1:], sample_ids_in_batch[:-1]), tf.int64)
    # for the example above the result of this statement equals
    # [0, 0, 0, 1, 0, 1]
    # so data samples begin in 3rd and 5th positions (the indexes of ones)

    # transforming sample start masks to the sample starts themselves
    q = a * tf.cast(tf.range(n_words), tf.int64)
    # [0, 0, 0, 3, 0, 5]
    count_to_substract = tf.pad(tf.boolean_mask(q, q), [(1, 0)])
    # [0, 3, 5]

    new_word_indices = tf.cast(tf.range(n_words), tf.int64) - tf.gather(count_to_substract, tf.cumsum(a))
    # tf.range(n_words) -> [0, 1, 2, 3, 4, 5]
    # tf.cumsum(a) -> [0, 0, 0, 1, 1, 2]
    # tf.gather(count_to_substract, tf.cumsum(a)) -> [0, 0, 0, 3, 3, 5]
    # new_word_indices -> [0, 1, 2, 3, 4, 5] - [0, 0, 0, 3, 3, 5] = [0, 1, 2, 0, 1, 0]
    # new_word_indices is the concatenation of range(word_len(sentence))
    # for all sentences in units

    n_total_word_elements = tf.cast(batch_size * max_token_seq_len, tf.int32)
    word_indices_flat = tf.cast(idxs[:, 0] * max_token_seq_len + new_word_indices, tf.int32)
    x_mask = tf.reduce_sum(tf.one_hot(word_indices_flat, n_total_word_elements), 0)
    x_mask = tf.cast(x_mask, tf.bool)
    # to get absolute indices we add max_token_seq_len:
    # idxs[:, 0] * max_token_seq_len -> [0, 0, 0, 1, 1, 2] * 2 = [0, 0, 0, 3, 3, 6]
    # word_indices_flat -> [0, 0, 0, 3, 3, 6] + [0, 1, 2, 0, 1, 0] = [0, 1, 2, 3, 4, 6]
    # total number of words in the batch (including paddings)
    # batch_size * max_token_seq_len -> 3 * 3 = 9
    # tf.one_hot(...) ->
    # [[1. 0. 0. 0. 0. 0. 0. 0. 0.]
    #  [0. 1. 0. 0. 0. 0. 0. 0. 0.]
    #  [0. 0. 1. 0. 0. 0. 0. 0. 0.]
    #  [0. 0. 0. 1. 0. 0. 0. 0. 0.]
    #  [0. 0. 0. 0. 1. 0. 0. 0. 0.]
    #  [0. 0. 0. 0. 0. 0. 1. 0. 0.]]
    #  x_mask -> [1, 1, 1, 1, 1, 0, 1, 0, 0]

    full_range = tf.cast(tf.range(batch_size * max_token_seq_len), tf.int32)
    # full_range -> [0, 1, 2, 3, 4, 5, 6, 7, 8]
    nonword_indices_flat = tf.boolean_mask(full_range, tf.math.logical_not(x_mask))
    # # y_idxs -> [5, 7, 8]

    # get a sequence of units corresponding to the start subtokens of the words
    # size: [n_words, n_features]
    elements = tf.gather_nd(units, idxs)

    # prepare zeros for paddings
    # size: [batch_size * TOKEN_seq_length - n_words, n_features]
    paddings = tf.zeros(tf.stack([tf.reduce_sum(max_token_seq_len - token_seq_lengths),
                                  nf], 0), tf.float32)

    tensor_flat = tf.dynamic_stitch([word_indices_flat, nonword_indices_flat],
                                    [elements, paddings])
    # tensor_flat -> [x, x, x, x, x, 0, x, 0, 0]

    tensor = tf.reshape(tensor_flat, tf.stack([batch_size, max_token_seq_len, nf_int], 0))
    # tensor -> [[x, x, x],
    #            [x, x, 0],
    #            [x, 0, 0]]

    return tensor


@register('bert_sequence_network')
class BertSequenceNetwork(LRScheduledTFModel):
    """
    Basic class for BERT-based sequential architectures.

    Args:
        keep_prob: dropout keep_prob for non-Bert layers
        bert_config_file: path to Bert configuration file
        pretrained_bert: pretrained Bert checkpoint
        excluded_scopes: task-specific Variable scores which are excluded when loading the network
        attention_probs_keep_prob: keep_prob for Bert self-attention layers
        hidden_keep_prob: keep_prob for Bert hidden layers
        encoder_layer_ids: list of averaged layers from Bert encoder (layer ids)
            optimizer: name of tf.train.* optimizer or None for `AdamWeightDecayOptimizer`
            weight_decay_rate: L2 weight decay for `AdamWeightDecayOptimizer`
        encoder_dropout: dropout probability of encoder output layer
        ema_decay: what exponential moving averaging to use for network parameters, value from 0.0 to 1.0.
            Values closer to 1.0 put weight on the parameters history and values closer to 0.0 corresponds put weight
            on the current parameters.
        ema_variables_on_cpu: whether to put EMA variables to CPU. It may save a lot of GPU memory.
        freeze_embeddings: set True to not train input embeddings set True to
            not train input embeddings set True to not train input embeddings
        learning_rate: learning rate of BERT head
        bert_learning_rate: learning rate of BERT body
        min_learning_rate: min value of learning rate if learning rate decay is used
        learning_rate_drop_patience: how many validations with no improvements to wait
        learning_rate_drop_div: the divider of the learning rate after `learning_rate_drop_patience` unsuccessful
            validations
        load_before_drop: whether to load best model before dropping learning rate or not
        clip_norm: clip gradients by norm
    """

    def __init__(self,
                 keep_prob: float,
                 bert_config_file: str,
                 pretrained_bert: str = None,
                 excluded_scopes: Optional[List[str]] = None,
                 learnable_scopes: Optional[List[str]] = None,
                 attention_probs_keep_prob: float = None,
                 hidden_keep_prob: float = None,
                 encoder_layer_ids: List[int] = (-1,),
                 encoder_dropout: float = 0.0,
                 optimizer: str = None,
                 weight_decay_rate: float = 1e-6,
                 ema_decay: float = None,
                 ema_variables_on_cpu: bool = True,
                 freeze_embeddings: bool = False,
                 learning_rate: float = 1e-3,
                 bert_learning_rate: float = 2e-5,
                 min_learning_rate: float = 1e-07,
                 learning_rate_drop_patience: int = 20,
                 learning_rate_drop_div: float = 2.0,
                 load_before_drop: bool = True,
                 clip_norm: float = 1.0,
                 **kwargs) -> None:
        super().__init__(learning_rate=learning_rate,
                         learning_rate_drop_div=learning_rate_drop_div,
                         learning_rate_drop_patience=learning_rate_drop_patience,
                         load_before_drop=load_before_drop,
                         clip_norm=clip_norm,
                         **kwargs)
        self.learnable_scopes = None or []
        self.keep_prob = keep_prob
        self.encoder_layer_ids = encoder_layer_ids
        self.encoder_dropout = encoder_dropout
        self.optimizer = optimizer
        self.weight_decay_rate = weight_decay_rate
        self.ema_decay = ema_decay
        self.ema_variables_on_cpu = ema_variables_on_cpu
        self.freeze_embeddings = freeze_embeddings
        self.bert_learning_rate_multiplier = bert_learning_rate / learning_rate
        self.min_learning_rate = min_learning_rate

        self.bert_config = BertConfig.from_json_file(str(expand_path(bert_config_file)))

        if attention_probs_keep_prob is not None:
            self.bert_config.attention_probs_dropout_prob = 1.0 - attention_probs_keep_prob
        if hidden_keep_prob is not None:
            self.bert_config.hidden_dropout_prob = 1.0 - hidden_keep_prob

        self.sess_config = tf.ConfigProto(allow_soft_placement=True)
        self.sess_config.gpu_options.allow_growth = True
        self.sess = tf.Session(config=self.sess_config)

        self._init_graph()

        self._init_optimizer()

        self.sess.run(tf.global_variables_initializer())

        if pretrained_bert is not None:
            pretrained_bert = str(expand_path(pretrained_bert))

            if tf.train.checkpoint_exists(pretrained_bert) \
                    and not tf.train.checkpoint_exists(str(self.load_path.resolve())):
                log.info('[initializing model with Bert from {}]'.format(pretrained_bert))
                # Exclude optimizer and classification variables from saved variables
                excluded_scopes = excluded_scopes or []
                excluded_scopes += ['Optimizer', 'learning_rate', 'momentum', 'ner', 'EMA']
                var_list = self._get_saveable_variables(exclude_scopes=tuple(excluded_scopes))
                saver = tf.train.Saver(var_list)
                saver.restore(self.sess, pretrained_bert)

        if self.load_path is not None:
            self.load()

        if self.ema:
            self.sess.run(self.ema.init_op)

    def _init_graph(self) -> None:
        self.seq_lengths = tf.reduce_sum(self.y_masks_ph, axis=1)

        self.bert = BertModel(config=self.bert_config,
                              is_training=self.is_train_ph,
                              input_ids=self.input_ids_ph,
                              input_mask=self.input_masks_ph,
                              token_type_ids=self.token_types_ph,
                              use_one_hot_embeddings=False)

        with tf.variable_scope('ner'):
            layer_weights = tf.get_variable('layer_weights_',
                                            shape=len(self.encoder_layer_ids),
                                            initializer=tf.ones_initializer(),
                                            trainable=True)
            layer_mask = tf.ones_like(layer_weights)
            layer_mask = tf.nn.dropout(layer_mask, self.encoder_keep_prob_ph)
            layer_weights *= layer_mask
            # to prevent zero division
            mask_sum = tf.maximum(tf.reduce_sum(layer_mask), 1.0)
            layer_weights = tf.unstack(layer_weights / mask_sum)
            # TODO: may be stack and reduce_sum is faster
            units = sum(w * l for w, l in zip(layer_weights, self.encoder_layers()))
            units = tf.nn.dropout(units, keep_prob=self.keep_prob_ph)
        return units

    def _get_tag_mask(self) -> tf.Tensor:
        """
        Returns: tag_mask,
            a mask that selects positions corresponding to word tokens (not padding and `CLS`)
        """
        max_length = tf.reduce_max(self.seq_lengths)
        one_hot_max_len = tf.one_hot(self.seq_lengths - 1, max_length)
        tag_mask = tf.cumsum(one_hot_max_len[:, ::-1], axis=1)[:, ::-1]
        return tag_mask

    def encoder_layers(self):
        """
        Returns: the output of BERT layers specfied in ``self.encoder_layers_ids``
        """
        return [self.bert.all_encoder_layers[i] for i in self.encoder_layer_ids]

    def _init_placeholders(self) -> None:
        self.input_ids_ph = tf.placeholder(shape=(None, None),
                                           dtype=tf.int32,
                                           name='token_indices_ph')
        self.input_masks_ph = tf.placeholder(shape=(None, None),
                                             dtype=tf.int32,
                                             name='token_mask_ph')
        self.token_types_ph = \
            tf.placeholder_with_default(tf.zeros_like(self.input_ids_ph, dtype=tf.int32),
                                        shape=self.input_ids_ph.shape,
                                        name='token_types_ph')
        self.learning_rate_ph = tf.placeholder_with_default(0.0, shape=[], name='learning_rate_ph')
        self.keep_prob_ph = tf.placeholder_with_default(1.0, shape=[], name='keep_prob_ph')
        self.encoder_keep_prob_ph = tf.placeholder_with_default(1.0, shape=[], name='encoder_keep_prob_ph')
        self.is_train_ph = tf.placeholder_with_default(False, shape=[], name='is_train_ph')

    def _init_optimizer(self) -> None:
        with tf.variable_scope('Optimizer'):
            self.global_step = tf.get_variable('global_step',
                                               shape=[],
                                               dtype=tf.int32,
                                               initializer=tf.constant_initializer(0),
                                               trainable=False)
            # default optimizer for Bert is Adam with fixed L2 regularization

        if self.optimizer is None:
            self.train_op = \
                self.get_train_op(self.loss,
                                  learning_rate=self.learning_rate_ph,
                                  optimizer=AdamWeightDecayOptimizer,
                                  weight_decay_rate=self.weight_decay_rate,
                                  beta_1=0.9,
                                  beta_2=0.999,
                                  epsilon=1e-6,
                                  optimizer_scope_name='Optimizer',
                                  exclude_from_weight_decay=["LayerNorm",
                                                             "layer_norm",
                                                             "bias",
                                                             "EMA"])
        else:
            self.train_op = self.get_train_op(self.loss,
                                              learning_rate=self.learning_rate_ph,
                                              optimizer_scope_name='Optimizer')

        if self.optimizer is None:
            with tf.variable_scope('Optimizer'):
                new_global_step = self.global_step + 1
                self.train_op = tf.group(self.train_op, [self.global_step.assign(new_global_step)])

        if self.ema_decay is not None:
            _vars = self._get_trainable_variables(exclude_scopes=["Optimizer",
                                                                  "LayerNorm",
                                                                  "layer_norm",
                                                                  "bias",
                                                                  "learning_rate",
                                                                  "momentum"])

            self.ema = ExponentialMovingAverage(self.ema_decay,
                                                variables_on_cpu=self.ema_variables_on_cpu)
            self.train_op = self.ema.build(self.train_op, _vars, name="EMA")
        else:
            self.ema = None

    def get_train_op(self, loss: tf.Tensor, learning_rate: Union[tf.Tensor, float], **kwargs) -> tf.Operation:
        assert "learnable_scopes" not in kwargs, "learnable scopes unsupported"
        # train_op for bert variables
        kwargs['learnable_scopes'] = ('bert/encoder', 'bert/embeddings')
        if self.freeze_embeddings:
            kwargs['learnable_scopes'] = ('bert/encoder',)
        bert_learning_rate = learning_rate * self.bert_learning_rate_multiplier
        bert_train_op = super().get_train_op(loss,
                                             bert_learning_rate,
                                             **kwargs)
        # train_op for ner head variables
        kwargs['learnable_scopes'] = ('ner',) + tuple(self.learnable_scopes)
        head_train_op = super().get_train_op(loss,
                                             learning_rate,
                                             **kwargs)
        return tf.group(bert_train_op, head_train_op)

    def _build_basic_feed_dict(self, input_ids: tf.Tensor, input_masks: tf.Tensor,
                               token_types: Optional[tf.Tensor]=None, train: bool=False) -> dict:
        """Fills the feed_dict with the tensors defined in the basic class.
        You need to update this dict by the values of output placeholders
        and class-specific network inputs in your derived class.
        """
        feed_dict = {
            self.input_ids_ph: input_ids,
            self.input_masks_ph: input_masks,
        }
        if token_types is not None:
            feed_dict[self.token_types_ph] = token_types
        if train:
            feed_dict.update({
                self.learning_rate_ph: max(self.get_learning_rate(), self.min_learning_rate),
                self.keep_prob_ph: self.keep_prob,
                self.encoder_keep_prob_ph: 1.0 - self.encoder_dropout,
                self.is_train_ph: True,
            })

        return feed_dict

    def _build_feed_dict(self, input_ids, input_masks, token_types=None, *args,  **kwargs):
        raise NotImplementedError("You must implement _build_feed_dict in your derived class.")

    def train_on_batch(self,
                       input_ids: Union[List[List[int]], np.ndarray],
                       input_masks: Union[List[List[int]], np.ndarray],
                       *args, **kwargs) -> Dict[str, float]:
        """

        Args:
            input_ids: batch of indices of subwords
            input_masks: batch of masks which determine what should be attended
            args: arguments passed  to _build_feed_dict
                and corresponding to additional input
                and output tensors of the derived class.
            kwargs: keyword arguments passed to _build_feed_dict
                and corresponding to additional input
                and output tensors of the derived class.

        Returns:
            dict with fields 'loss', 'head_learning_rate', and 'bert_learning_rate'
        """
        feed_dict = self._build_feed_dict(input_ids, input_masks, *args, **kwargs)

        if self.ema:
            self.sess.run(self.ema.switch_to_train_op)
        _, loss, lr = self.sess.run([self.train_op, self.loss, self.learning_rate_ph],
                                     feed_dict=feed_dict)
        return {'loss': loss,
                'head_learning_rate': float(lr),
                'bert_learning_rate': float(lr) * self.bert_learning_rate_multiplier}

    def __call__(self,
                 input_ids: Union[List[List[int]], np.ndarray],
                 input_masks: Union[List[List[int]], np.ndarray],
                 **kwargs) -> Union[List[List[int]], List[np.ndarray]]:
        raise NotImplementedError("You must implement method __call__ in your derived class.")

    def save(self, exclude_scopes=('Optimizer', 'EMA/BackupVariables')) -> None:
        if self.ema:
            self.sess.run(self.ema.switch_to_train_op)
        return super().save(exclude_scopes=exclude_scopes)

    def load(self,
             exclude_scopes=('Optimizer',
                             'learning_rate',
                             'momentum',
                             'EMA/BackupVariables'),
             **kwargs) -> None:
        return super().load(exclude_scopes=exclude_scopes, **kwargs)


@register('bert_sequence_tagger')
class BertSequenceTagger(BertSequenceNetwork):
<<<<<<< HEAD
    """BERT-based model for text tagging.

    Predicts a tag for each input token.
    It can be used for any tagging task (e.g. morphological tagging or NER).
=======
    """BERT-based model for text tagging. It predicts a label for every token (not subtoken) in the text.
    You can use it for sequence labeling tasks, such as morphological tagging or named entity recognition.
    See :class:`deeppavlov.models.bert.bert_sequence_tagger.BertSequenceNetwork`
    for the description of inherited parameters.
>>>>>>> 99831426

    Args:
        n_tags: number of distinct tags
        use_crf: whether to use CRF on top or not
        use_birnn: whether to use bidirection rnn after BERT layers.
            For NER and morphological tagging we usually set it to `False` as otherwise the model overfits
        birnn_cell_type: the type of Bidirectional RNN. Either `lstm` or `gru`
        birnn_hidden_size: number of hidden units in the BiRNN layer in each direction
        return_probas: set this to `True` if you need the probabilities instead of raw answers
    """

    def __init__(self,
                 n_tags: List[str],
                 keep_prob: float,
                 bert_config_file: str,
                 pretrained_bert: str = None,
                 attention_probs_keep_prob: float = None,
                 hidden_keep_prob: float = None,
                 use_crf=False,
                 encoder_layer_ids: List[int] = (-1,),
                 encoder_dropout: float = 0.0,
                 optimizer: str = None,
                 weight_decay_rate: float = 1e-6,
                 use_birnn: bool = False,
                 birnn_cell_type: str = 'lstm',
                 birnn_hidden_size: int = 128,
                 ema_decay: float = None,
                 ema_variables_on_cpu: bool = True,
                 return_probas: bool = False,
                 freeze_embeddings: bool = False,
                 learning_rate: float = 1e-3,
                 bert_learning_rate: float = 2e-5,
                 min_learning_rate: float = 1e-07,
                 learning_rate_drop_patience: int = 20,
                 learning_rate_drop_div: float = 2.0,
                 load_before_drop: bool = True,
                 clip_norm: float = 1.0,
                 **kwargs) -> None:
        self.n_tags = n_tags
        self.use_crf = use_crf
        self.use_birnn = use_birnn
        self.birnn_cell_type = birnn_cell_type
        self.birnn_hidden_size = birnn_hidden_size
        self.return_probas = return_probas
        super().__init__(keep_prob=keep_prob,
                         bert_config_file=bert_config_file,
                         pretrained_bert=pretrained_bert,
                         attention_probs_keep_prob=attention_probs_keep_prob,
                         hidden_keep_prob=hidden_keep_prob,
                         encoder_layer_ids=encoder_layer_ids,
                         encoder_dropout=encoder_dropout,
                         optimizer=optimizer,
                         weight_decay_rate=weight_decay_rate,
                         ema_decay=ema_decay,
                         ema_variables_on_cpu=ema_variables_on_cpu,
                         freeze_embeddings=freeze_embeddings,
                         learning_rate=learning_rate,
                         bert_learning_rate=bert_learning_rate,
                         min_learning_rate=min_learning_rate,
                         learning_rate_drop_div=learning_rate_drop_div,
                         learning_rate_drop_patience=learning_rate_drop_patience,
                         load_before_drop=load_before_drop,
                         clip_norm=clip_norm,
                         **kwargs)

    def _init_graph(self) -> None:
        self._init_placeholders()

        units = super()._init_graph()

        with tf.variable_scope('ner'):
            if self.use_birnn:
                units, _ = bi_rnn(units,
                                  self.birnn_hidden_size,
                                  cell_type=self.birnn_cell_type,
                                  seq_lengths=self.seq_lengths,
                                  name='birnn')
                units = tf.concat(units, -1)
            # TODO: maybe add one more layer?
            logits = tf.layers.dense(units, units=self.n_tags, name="output_dense")

            self.logits = token_from_subtoken(logits, self.y_masks_ph)

            # CRF
            if self.use_crf:
                transition_params = tf.get_variable('Transition_Params',
                                                    shape=[self.n_tags, self.n_tags],
                                                    initializer=tf.zeros_initializer())
                log_likelihood, transition_params = \
                    tf.contrib.crf.crf_log_likelihood(self.logits,
                                                      self.y_ph,
                                                      self.seq_lengths,
                                                      transition_params)
                loss_tensor = -log_likelihood
                self._transition_params = transition_params

            self.y_predictions = tf.argmax(self.logits, -1)
            self.y_probas = tf.nn.softmax(self.logits, axis=2)

        with tf.variable_scope("loss"):
            tag_mask = self._get_tag_mask()
            y_mask = tf.cast(tag_mask, tf.float32)
            if self.use_crf:
                self.loss = tf.reduce_mean(loss_tensor)
            else:
                self.loss = tf.losses.sparse_softmax_cross_entropy(labels=self.y_ph,
                                                                   logits=self.logits,
                                                                   weights=y_mask)

    def _init_placeholders(self) -> None:
        super()._init_placeholders()
        self.y_ph = tf.placeholder(shape=(None, None), dtype=tf.int32, name='y_ph')
        self.y_masks_ph = tf.placeholder(shape=(None, None),
                                         dtype=tf.int32,
                                         name='y_mask_ph')

    def _decode_crf(self, feed_dict: Dict[tf.Tensor, np.ndarray]) -> List[np.ndarray]:
        logits, trans_params, mask, seq_lengths = self.sess.run([self.logits,
                                                                 self._transition_params,
                                                                 self.y_masks_ph,
                                                                 self.seq_lengths],
                                                                feed_dict=feed_dict)
        # iterate over the sentences because no batching in viterbi_decode
        y_pred = []
        for logit, sequence_length in zip(logits, seq_lengths):
            logit = logit[:int(sequence_length)]  # keep only the valid steps
            viterbi_seq, viterbi_score = tf.contrib.crf.viterbi_decode(logit, trans_params)
            y_pred += [viterbi_seq]
        return y_pred

    def _build_feed_dict(self, input_ids, input_masks, y_masks, y=None):
        feed_dict = self._build_basic_feed_dict(input_ids, input_masks, train=(y is not None))
        feed_dict[self.y_masks_ph] = y_masks
        if y is not None:
            feed_dict[self.y_ph] = y
        return feed_dict

    def __call__(self,
                 input_ids: Union[List[List[int]], np.ndarray],
                 input_masks: Union[List[List[int]], np.ndarray],
                 y_masks: Union[List[List[int]], np.ndarray]) -> Union[List[List[int]], List[np.ndarray]]:
        """ Predicts tag indices for a given subword tokens batch

        Args:
            input_ids: indices of the subwords
            input_masks: mask that determines where to attend and where not to
            y_masks: mask which determines the first subword units in the the word

        Returns:
            Label indices or class probabilities for each token (not subtoken)

        """
        feed_dict = self._build_feed_dict(input_ids, input_masks, y_masks)
        if self.ema:
            self.sess.run(self.ema.switch_to_test_op)
        if not self.return_probas:
            if self.use_crf:
                pred = self._decode_crf(feed_dict)
            else:
                pred, seq_lengths = self.sess.run([self.y_predictions, self.seq_lengths], feed_dict=feed_dict)
                pred = [p[:l] for l, p in zip(seq_lengths, pred)]
        else:
            pred = self.sess.run(self.y_probas, feed_dict=feed_dict)
        return pred


class ExponentialMovingAverage:
    def __init__(self,
                 decay: float = 0.999,
                 variables_on_cpu: bool = True) -> None:
        self.decay = decay
        self.ema = tf.train.ExponentialMovingAverage(decay=decay)
        self.var_device_name = '/cpu:0' if variables_on_cpu else None
        self.train_mode = None

    def build(self,
              minimize_op: tf.Tensor,
              update_vars: List[tf.Variable] = None,
              name: str = "EMA") -> tf.Tensor:
        with tf.variable_scope(name):
            if update_vars is None:
                update_vars = tf.get_collection(tf.GraphKeys.TRAINABLE_VARIABLES)

            with tf.control_dependencies([minimize_op]):
                minimize_op = self.ema.apply(update_vars)

            with tf.device(self.var_device_name):
                # Make backup variables
                with tf.variable_scope('BackupVariables'):
                    backup_vars = [tf.get_variable(var.op.name,
                                                   dtype=var.value().dtype,
                                                   trainable=False,
                                                   initializer=var.initialized_value())
                                   for var in update_vars]

                def ema_to_weights():
                    return tf.group(*(tf.assign(var, self.ema.average(var).read_value())
                                      for var in update_vars))

                def save_weight_backups():
                    return tf.group(*(tf.assign(bck, var.read_value())
                                      for var, bck in zip(update_vars, backup_vars)))

                def restore_weight_backups():
                    return tf.group(*(tf.assign(var, bck.read_value())
                                      for var, bck in zip(update_vars, backup_vars)))

                train_switch_op = restore_weight_backups()
                with tf.control_dependencies([save_weight_backups()]):
                    test_switch_op = ema_to_weights()

            self.train_switch_op = train_switch_op
            self.test_switch_op = test_switch_op
            self.do_nothing_op = tf.no_op()

        return minimize_op

    @property
    def init_op(self) -> tf.Operation:
        self.train_mode = False
        return self.test_switch_op

    @property
    def switch_to_train_op(self) -> tf.Operation:
        assert self.train_mode is not None, "ema variables aren't initialized"
        if not self.train_mode:
            # log.info("switching to train mode")
            self.train_mode = True
            return self.train_switch_op
        return self.do_nothing_op

    @property
    def switch_to_test_op(self) -> tf.Operation:
        assert self.train_mode is not None, "ema variables aren't initialized"
        if self.train_mode:
            # log.info("switching to test mode")
            self.train_mode = False
            return self.test_switch_op
        return self.do_nothing_op<|MERGE_RESOLUTION|>--- conflicted
+++ resolved
@@ -179,7 +179,7 @@
         ema_decay: what exponential moving averaging to use for network parameters, value from 0.0 to 1.0.
             Values closer to 1.0 put weight on the parameters history and values closer to 0.0 corresponds put weight
             on the current parameters.
-        ema_variables_on_cpu: whether to put EMA variables to CPU. It may save a lot of GPU memory.
+        ema_variables_on_cpu: whether to put EMA variables to CPU. It may save a lot of GPU memory
         freeze_embeddings: set True to not train input embeddings set True to
             not train input embeddings set True to not train input embeddings
         learning_rate: learning rate of BERT head
@@ -385,7 +385,7 @@
                                              bert_learning_rate,
                                              **kwargs)
         # train_op for ner head variables
-        kwargs['learnable_scopes'] = ('ner',) + tuple(self.learnable_scopes)
+        kwargs['learnable_scopes'] = ('ner',)
         head_train_op = super().get_train_op(loss,
                                              learning_rate,
                                              **kwargs)
@@ -467,17 +467,10 @@
 
 @register('bert_sequence_tagger')
 class BertSequenceTagger(BertSequenceNetwork):
-<<<<<<< HEAD
-    """BERT-based model for text tagging.
-
-    Predicts a tag for each input token.
-    It can be used for any tagging task (e.g. morphological tagging or NER).
-=======
     """BERT-based model for text tagging. It predicts a label for every token (not subtoken) in the text.
     You can use it for sequence labeling tasks, such as morphological tagging or named entity recognition.
     See :class:`deeppavlov.models.bert.bert_sequence_tagger.BertSequenceNetwork`
     for the description of inherited parameters.
->>>>>>> 99831426
 
     Args:
         n_tags: number of distinct tags
