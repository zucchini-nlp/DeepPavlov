# Copyright 2017 Neural Networks and Deep Learning lab, MIPT
#
# Licensed under the Apache License, Version 2.0 (the "License");
# you may not use this file except in compliance with the License.
# You may obtain a copy of the License at
#
#     http://www.apache.org/licenses/LICENSE-2.0
#
# Unless required by applicable law or agreed to in writing, software
# distributed under the License is distributed on an "AS IS" BASIS,
# WITHOUT WARRANTIES OR CONDITIONS OF ANY KIND, either express or implied.
# See the License for the specific language governing permissions and
# limitations under the License.
import random
import re
from logging import getLogger
from typing import Tuple, List, Optional, Union

import numpy as np
from bert_dp.preprocessing import convert_examples_to_features, InputExample, InputFeatures
from bert_dp.tokenization import FullTokenizer

from deeppavlov.core.commands.utils import expand_path
from deeppavlov.core.common.registry import register
from deeppavlov.core.data.utils import zero_pad
from deeppavlov.core.models.component import Component

log = getLogger(__name__)


@register('bert_preprocessor')
class BertPreprocessor(Component):
    """Tokenize text on subtokens, encode subtokens with their indices, create tokens and segment masks.

    Check details in convert_examples_to_features function.

    Args:
        vocab_file: path to vocabulary
        do_lower_case: set True if lowercasing is needed
        max_seq_length: max sequence length in subtokens, including [SEP] and [CLS] tokens

    Attributes:
        max_seq_length: max sequence length in subtokens, including [SEP] and [CLS] tokens
        tokenizer: instance of Bert FullTokenizer
    """

    def __init__(self,
                 vocab_file: str,
                 do_lower_case: bool = True,
                 max_seq_length: int = 512,
                 **kwargs) -> None:
        self.max_seq_length = max_seq_length
        vocab_file = str(expand_path(vocab_file))
        self.tokenizer = FullTokenizer(vocab_file=vocab_file,
                                       do_lower_case=do_lower_case)

    def __call__(self, texts_a: List[str], texts_b: Optional[List[str]] = None) -> List[InputFeatures]:
        """Call Bert convert_examples_to_features function to tokenize and create masks.

        texts_a and texts_b are separated by [SEP] token

        Args:
            texts_a: list of texts,
            texts_b: list of texts, it could be None, e.g. single sentence classification task

        Returns:
            batch of InputFeatures with subtokens, subtoken ids, subtoken mask, segment mask.

        """

        if texts_b is None:
            texts_b = [None] * len(texts_a)
        # unique_id is not used
        examples = [InputExample(unique_id=0, text_a=text_a, text_b=text_b)
                    for text_a, text_b in zip(texts_a, texts_b)]
        return convert_examples_to_features(examples, self.max_seq_length, self.tokenizer)


@register('bert_ner_preprocessor')
class BertNerPreprocessor(Component):
    """Takes tokens and splits them into bert subtokens, encode subtokens with their indices.
    Creates mask of subtokens (one for first subtoken, zero for later subtokens).

    If tags are provided, calculate tags for subtokens.

    Args:
        vocab_file: path to vocabulary
        do_lower_case: set True if lowercasing is needed
        max_seq_length: max sequence length in subtokens, including [SEP] and [CLS] tokens
        max_subword_length: replace token to <unk> if it's length is larger than this
            (defaults to None, which is equal to +infinity)
        token_mask_prob: probability of masking token while training
        provide_subword_tags: output tags for subwords or for words

    Attributes:
        max_seq_length: max sequence length in subtokens, including [SEP] and [CLS] tokens
        max_subword_length: rmax lenght of a bert subtoken
        tokenizer: instance of Bert FullTokenizer
    """

    def __init__(self,
                 vocab_file: str,
                 do_lower_case: bool = True,
                 max_seq_length: int = 512,
                 max_subword_length: int = None,
                 token_maksing_prob: float = 0.0,
                 provide_subword_tags: bool = False,
                 **kwargs):
        self._re_tokenizer = re.compile(r"[\w']+|[^\w ]")
        self.provide_subword_tags = provide_subword_tags
        self.mode = kwargs.get('mode')
        self.max_seq_length = max_seq_length
        self.max_subword_length = max_subword_length
        vocab_file = str(expand_path(vocab_file))
        self.tokenizer = FullTokenizer(vocab_file=vocab_file,
                                       do_lower_case=do_lower_case)
        self.token_maksing_prob = token_maksing_prob

    def __call__(self,
                 tokens: Union[List[List[str]], List[str]],
                 tags: List[List[str]] = None,
                 **kwargs):
        if isinstance(tokens[0], str):
            tokens = [re.findall(self._re_tokenizer, s) for s in tokens]
        subword_tokens, subword_tok_ids, subword_masks, subword_tags = [], [], [], []
        for i in range(len(tokens)):
            toks = tokens[i]
            ys = ['O'] * len(toks) if tags is None else tags[i]
            mask = [int(y != 'X') for y in ys]
            assert len(toks) == len(ys) == len(mask), \
                f"toks({len(toks)}) should have the same length as " \
                f" ys({len(ys)}) and mask({len(mask)}), tokens = {toks}."
            sw_toks, sw_mask, sw_ys = self._ner_bert_tokenize(toks,
                                                              mask,
                                                              ys,
                                                              self.tokenizer,
                                                              self.max_subword_length,
                                                              mode=self.mode,
                                                              token_maksing_prob=self.token_maksing_prob)
            if self.max_seq_length is not None:
                if len(sw_toks) > self.max_seq_length:
                    raise RuntimeError(f"input sequence after bert tokenization"
                                       f" shouldn't exceed {self.max_seq_length} tokens.")
            subword_tokens.append(sw_toks)
            subword_tok_ids.append(self.tokenizer.convert_tokens_to_ids(sw_toks))
            subword_masks.append(sw_mask)
            subword_tags.append(sw_ys)
            assert len(sw_mask) == len(sw_toks) == len(subword_tok_ids[-1]) == len(sw_ys), \
                f"length of mask({len(sw_mask)}), tokens({len(sw_toks)})," \
                f" token ids({len(subword_tok_ids[-1])}) and ys({len(ys)})" \
                f" for tokens = `{toks}` should match"
        subword_tok_ids = zero_pad(subword_tok_ids, dtype=int, padding=0)
        subword_masks = zero_pad(subword_masks, dtype=int, padding=0)
        if tags is not None:
            if self.provide_subword_tags:
                return tokens, subword_tokens, subword_tok_ids, subword_masks, subword_tags
            else:
                nonmasked_tags = [[t for t in ts if t != 'X'] for ts in tags]
                for swts, swids, swms, ts in zip(subword_tokens,
                                                 subword_tok_ids,
                                                 subword_masks,
                                                 nonmasked_tags):
                    if (len(swids) != len(swms)) or (len(ts) != sum(swms)):
                        log.warning('Not matching lengths of the tokenization!')
                        log.warning(f'Tokens len: {len(swts)}\n Tokens: {swts}')
                        log.warning(f'Masks len: {len(swms)}, sum: {sum(swms)}')
                        log.warning(f'Masks: {swms}')
                        log.warning(f'Tags len: {len(ts)}\n Tags: {ts}')
                return tokens, subword_tokens, subword_tok_ids, subword_masks, nonmasked_tags
        return tokens, subword_tokens, subword_tok_ids, subword_masks

    @staticmethod
    def _ner_bert_tokenize(tokens: List[str],
                           mask: List[int],
                           tags: List[str],
                           tokenizer: FullTokenizer,
                           max_subword_len: int = None,
                           mode: str = None,
                           token_maksing_prob: float = 0.0) -> Tuple[List[str], List[str]]:
        tokens_subword = ['[CLS]']
        mask_subword = [0]
        tags_subword = ['X']
        for token, flag, tag in zip(tokens, mask, tags):
            subwords = tokenizer.tokenize(token)
            if not subwords or \
                    ((max_subword_len is not None) and (len(subwords) > max_subword_len)):
                tokens_subword.append('[UNK]')
                mask_subword.append(flag)
                tags_subword.append(tag)
            else:
                if mode == 'train' and token_maksing_prob > 0.0 and np.random.rand() < token_maksing_prob:
                    tokens_subword.extend(['[MASK]'] * len(subwords))
                else:
                    tokens_subword.extend(subwords)
                mask_subword.extend([flag] + [0] * (len(subwords) - 1))
                tags_subword.extend([tag] + ['X'] * (len(subwords) - 1))

        tokens_subword.append('[SEP]')
        mask_subword.append(0)
        tags_subword.append('X')
        return tokens_subword, mask_subword, tags_subword
<<<<<<< HEAD


@register('bert_context_add')
class BertContextAdd(Component):
    """Takes tokens and splits them into bert subtokens, encode subtokens with their indices.
    Creates mask of subtokens (one for first subtoken, zero for later subtokens).

    If tags are provided, calculate tags for subtokens.

    Args:
        vocab_file: path to vocabulary
        left_context_size:
        right_context_size:
        left_context_rate:
        max_seq_length: max sequence length in subtokens, including [SEP] and [CLS] tokens

    Attributes:
        max_seq_length: max sequence length in subtokens, including [SEP] and [CLS] tokens
        l_size:
        r_size:
        l_rate:
        tokenizer: instance of Bert FullTokenizer
    """

    def __init__(self,
                 vocab_file: str,
                 left_context_size: int = 3,
                 right_context_size: int = 3,
                 left_context_rate: float = 0.5,
                 max_seq_length: int = None,
                 **kwargs):
        self.l_size = left_context_size
        self.r_size = right_context_size
        self.l_rate = left_context_rate
        self.max_seq_length = max_seq_length or float('inf')

        vocab_file = str(expand_path(vocab_file))
        self.tokenizer = FullTokenizer(vocab_file=vocab_file,
                                       do_lower_case=False)

    def __call__(self,
                 tokens: List[List[str]],
                 left_context: List[List[str]],
                 right_context: List[List[str]] = None,
                 tags: List[List[str]] = None,
                 **kwargs):
        tokens_rich, tags_rich = [], []
        for i in range(len(tokens)):
            toks = tokens[i]
            l_ctx = left_context[i][-self.l_size:]
            r_ctx = []
            if right_context is None:
                r_ctx = right_context[i][:self.r_size]
            ys = ['X'] * len(toks) if tags is None else tags[i]

            tokens_rich.append(toks)
            tags_rich.append(ys)
            subtoks_len = len([st for t in toks
                               for st in self.tokenizer.tokenize(t)])
            l_i, r_i = 0, 0
            while (l_i < len(l_ctx)) or (r_i < len(r_ctx)):
                l_rate = self.l_rate if r_i < len(r_ctx) else 1.0
                if (l_i < len(l_ctx)) and (random.random() < l_rate):
                    # add one token from left_context
                    subtoks = [st for t in l_ctx[-l_i-1]
                               for st in self.tokenizer.tokenize(t)]
                    if subtoks_len + len(subtoks) > self.max_seq_length:
                        break
                    tokens_rich[i] = l_ctx[-l_i-1] + tokens_rich[i]
                    tags_rich[i] = ['X'] * len(l_ctx[-l_i-1]) + tags_rich[i]
                    subtoks_len += len(subtoks)
                    l_i += 1
                else:
                    # add one token from right_context
                    subtoks = [st for t in r_ctx[r_i]
                               for st in self.tokenizer.tokenize(t)]
                    if subtoks_len + len(subtoks) > self.max_seq_length:
                        break
                    tokens_rich[i].extend(r_ctx[r_i])
                    tags_rich[i].extend(['X'] * len(r_ctx[r_i]))
                    subtoks_len += len(subtoks)
                    r_i += 1

            assert len(tokens_rich[-1]) == len(tags_rich[-1]), \
                    "unequal lenghts for tokens and tags"
        if tags is not None:
            return tokens_rich, tags_rich
        return tokens_rich


@register('bert_ranker_preprocessor')
class BertRankerPreprocessor(BertPreprocessor):
    """Tokenize text to sub-tokens, encode sub-tokens with their indices, create tokens and segment masks for ranking.

    Builds features for a pair of context with each of the response candidates.
    """

    def __call__(self, batch: List[List[str]]) -> List[List[InputFeatures]]:
        """Call BERT convert_examples_to_features function to tokenize and create masks.

        Args:
            batch: list of elemenents where the first element represents the batch with contexts
                and the rest of elements represent response candidates batches

        Returns:
            list of feature batches with subtokens, subtoken ids, subtoken mask, segment mask.
        """

        if isinstance(batch[0], str):
            batch = [batch]

        cont_resp_pairs = []
        if len(batch[0]) == 1:
            contexts = batch[0]
            responses_empt = [None] * len(batch)
            cont_resp_pairs.append(zip(contexts, responses_empt))
        else:
            contexts = [el[0] for el in batch]
            for i in range(1, len(batch[0])):
                responses = []
                for el in batch:
                    responses.append(el[i])
                cont_resp_pairs.append(zip(contexts, responses))
        examples = []
        for s in cont_resp_pairs:
            ex = [InputExample(unique_id=0, text_a=context, text_b=response) for context, response in s]
            examples.append(ex)
        features = [convert_examples_to_features(el, self.max_seq_length, self.tokenizer) for el in examples]

        return features


@register('bert_sep_ranker_preprocessor')
class BertSepRankerPreprocessor(BertPreprocessor):
    """Tokenize text to sub-tokens, encode sub-tokens with their indices, create tokens and segment masks for ranking.

    Builds features for a context and for each of the response candidates separately.
    """

    def __call__(self, batch: List[List[str]]) -> List[List[InputFeatures]]:
        """Call BERT convert_examples_to_features function to tokenize and create masks.

        Args:
            batch: list of elemenents where the first element represents the batch with contexts
                and the rest of elements represent response candidates batches

        Returns:
            list of feature batches with subtokens, subtoken ids, subtoken mask, segment mask
            for the context and each of response candidates separately.
        """

        if isinstance(batch[0], str):
            batch = [batch]

        samples = []
        for i in range(len(batch[0])):
            s = []
            for el in batch:
                s.append(el[i])
            samples.append(s)
        s_empt = [None] * len(samples[0])
        # TODO: add unique id
        examples = []
        for s in samples:
            ex = [InputExample(unique_id=0, text_a=text_a, text_b=text_b) for text_a, text_b in
                  zip(s, s_empt)]
            examples.append(ex)
        features = [convert_examples_to_features(el, self.max_seq_length, self.tokenizer) for el in examples]

        return features


@register('bert_sep_ranker_predictor_preprocessor')
class BertSepRankerPredictorPreprocessor(BertSepRankerPreprocessor):
    """Tokenize text to sub-tokens, encode sub-tokens with their indices, create tokens and segment masks for ranking.

    Builds features for a context and for each of the response candidates separately.
    In addition, builds features for a response (and corresponding context) text base.

    Args:
        resps: list of strings containing the base of text responses
        resp_vecs: BERT vector respresentations of `resps`, if is `None` features for the response base will be build
        conts: list of strings containing the base of text contexts
        cont_vecs: BERT vector respresentations of `conts`, if is `None` features for the response base will be build
    """

    def __init__(self,
                 resps=None, resp_vecs=None, conts=None, cont_vecs=None, **kwargs) -> None:
        super().__init__(**kwargs)
        self.resp_features = None
        self.cont_features = None
        if resps is not None and resp_vecs is None:
            log.info("Building BERT features for the response base...")
            resp_batch = [[el] for el in resps]
            self.resp_features = self(resp_batch)
        if conts is not None and cont_vecs is None:
            log.info("Building BERT features for the context base...")
            cont_batch = [[el] for el in conts]
            self.cont_features = self(cont_batch)
=======
>>>>>>> 8387558c
<|MERGE_RESOLUTION|>--- conflicted
+++ resolved
@@ -199,205 +199,3 @@
         mask_subword.append(0)
         tags_subword.append('X')
         return tokens_subword, mask_subword, tags_subword
-<<<<<<< HEAD
-
-
-@register('bert_context_add')
-class BertContextAdd(Component):
-    """Takes tokens and splits them into bert subtokens, encode subtokens with their indices.
-    Creates mask of subtokens (one for first subtoken, zero for later subtokens).
-
-    If tags are provided, calculate tags for subtokens.
-
-    Args:
-        vocab_file: path to vocabulary
-        left_context_size:
-        right_context_size:
-        left_context_rate:
-        max_seq_length: max sequence length in subtokens, including [SEP] and [CLS] tokens
-
-    Attributes:
-        max_seq_length: max sequence length in subtokens, including [SEP] and [CLS] tokens
-        l_size:
-        r_size:
-        l_rate:
-        tokenizer: instance of Bert FullTokenizer
-    """
-
-    def __init__(self,
-                 vocab_file: str,
-                 left_context_size: int = 3,
-                 right_context_size: int = 3,
-                 left_context_rate: float = 0.5,
-                 max_seq_length: int = None,
-                 **kwargs):
-        self.l_size = left_context_size
-        self.r_size = right_context_size
-        self.l_rate = left_context_rate
-        self.max_seq_length = max_seq_length or float('inf')
-
-        vocab_file = str(expand_path(vocab_file))
-        self.tokenizer = FullTokenizer(vocab_file=vocab_file,
-                                       do_lower_case=False)
-
-    def __call__(self,
-                 tokens: List[List[str]],
-                 left_context: List[List[str]],
-                 right_context: List[List[str]] = None,
-                 tags: List[List[str]] = None,
-                 **kwargs):
-        tokens_rich, tags_rich = [], []
-        for i in range(len(tokens)):
-            toks = tokens[i]
-            l_ctx = left_context[i][-self.l_size:]
-            r_ctx = []
-            if right_context is None:
-                r_ctx = right_context[i][:self.r_size]
-            ys = ['X'] * len(toks) if tags is None else tags[i]
-
-            tokens_rich.append(toks)
-            tags_rich.append(ys)
-            subtoks_len = len([st for t in toks
-                               for st in self.tokenizer.tokenize(t)])
-            l_i, r_i = 0, 0
-            while (l_i < len(l_ctx)) or (r_i < len(r_ctx)):
-                l_rate = self.l_rate if r_i < len(r_ctx) else 1.0
-                if (l_i < len(l_ctx)) and (random.random() < l_rate):
-                    # add one token from left_context
-                    subtoks = [st for t in l_ctx[-l_i-1]
-                               for st in self.tokenizer.tokenize(t)]
-                    if subtoks_len + len(subtoks) > self.max_seq_length:
-                        break
-                    tokens_rich[i] = l_ctx[-l_i-1] + tokens_rich[i]
-                    tags_rich[i] = ['X'] * len(l_ctx[-l_i-1]) + tags_rich[i]
-                    subtoks_len += len(subtoks)
-                    l_i += 1
-                else:
-                    # add one token from right_context
-                    subtoks = [st for t in r_ctx[r_i]
-                               for st in self.tokenizer.tokenize(t)]
-                    if subtoks_len + len(subtoks) > self.max_seq_length:
-                        break
-                    tokens_rich[i].extend(r_ctx[r_i])
-                    tags_rich[i].extend(['X'] * len(r_ctx[r_i]))
-                    subtoks_len += len(subtoks)
-                    r_i += 1
-
-            assert len(tokens_rich[-1]) == len(tags_rich[-1]), \
-                    "unequal lenghts for tokens and tags"
-        if tags is not None:
-            return tokens_rich, tags_rich
-        return tokens_rich
-
-
-@register('bert_ranker_preprocessor')
-class BertRankerPreprocessor(BertPreprocessor):
-    """Tokenize text to sub-tokens, encode sub-tokens with their indices, create tokens and segment masks for ranking.
-
-    Builds features for a pair of context with each of the response candidates.
-    """
-
-    def __call__(self, batch: List[List[str]]) -> List[List[InputFeatures]]:
-        """Call BERT convert_examples_to_features function to tokenize and create masks.
-
-        Args:
-            batch: list of elemenents where the first element represents the batch with contexts
-                and the rest of elements represent response candidates batches
-
-        Returns:
-            list of feature batches with subtokens, subtoken ids, subtoken mask, segment mask.
-        """
-
-        if isinstance(batch[0], str):
-            batch = [batch]
-
-        cont_resp_pairs = []
-        if len(batch[0]) == 1:
-            contexts = batch[0]
-            responses_empt = [None] * len(batch)
-            cont_resp_pairs.append(zip(contexts, responses_empt))
-        else:
-            contexts = [el[0] for el in batch]
-            for i in range(1, len(batch[0])):
-                responses = []
-                for el in batch:
-                    responses.append(el[i])
-                cont_resp_pairs.append(zip(contexts, responses))
-        examples = []
-        for s in cont_resp_pairs:
-            ex = [InputExample(unique_id=0, text_a=context, text_b=response) for context, response in s]
-            examples.append(ex)
-        features = [convert_examples_to_features(el, self.max_seq_length, self.tokenizer) for el in examples]
-
-        return features
-
-
-@register('bert_sep_ranker_preprocessor')
-class BertSepRankerPreprocessor(BertPreprocessor):
-    """Tokenize text to sub-tokens, encode sub-tokens with their indices, create tokens and segment masks for ranking.
-
-    Builds features for a context and for each of the response candidates separately.
-    """
-
-    def __call__(self, batch: List[List[str]]) -> List[List[InputFeatures]]:
-        """Call BERT convert_examples_to_features function to tokenize and create masks.
-
-        Args:
-            batch: list of elemenents where the first element represents the batch with contexts
-                and the rest of elements represent response candidates batches
-
-        Returns:
-            list of feature batches with subtokens, subtoken ids, subtoken mask, segment mask
-            for the context and each of response candidates separately.
-        """
-
-        if isinstance(batch[0], str):
-            batch = [batch]
-
-        samples = []
-        for i in range(len(batch[0])):
-            s = []
-            for el in batch:
-                s.append(el[i])
-            samples.append(s)
-        s_empt = [None] * len(samples[0])
-        # TODO: add unique id
-        examples = []
-        for s in samples:
-            ex = [InputExample(unique_id=0, text_a=text_a, text_b=text_b) for text_a, text_b in
-                  zip(s, s_empt)]
-            examples.append(ex)
-        features = [convert_examples_to_features(el, self.max_seq_length, self.tokenizer) for el in examples]
-
-        return features
-
-
-@register('bert_sep_ranker_predictor_preprocessor')
-class BertSepRankerPredictorPreprocessor(BertSepRankerPreprocessor):
-    """Tokenize text to sub-tokens, encode sub-tokens with their indices, create tokens and segment masks for ranking.
-
-    Builds features for a context and for each of the response candidates separately.
-    In addition, builds features for a response (and corresponding context) text base.
-
-    Args:
-        resps: list of strings containing the base of text responses
-        resp_vecs: BERT vector respresentations of `resps`, if is `None` features for the response base will be build
-        conts: list of strings containing the base of text contexts
-        cont_vecs: BERT vector respresentations of `conts`, if is `None` features for the response base will be build
-    """
-
-    def __init__(self,
-                 resps=None, resp_vecs=None, conts=None, cont_vecs=None, **kwargs) -> None:
-        super().__init__(**kwargs)
-        self.resp_features = None
-        self.cont_features = None
-        if resps is not None and resp_vecs is None:
-            log.info("Building BERT features for the response base...")
-            resp_batch = [[el] for el in resps]
-            self.resp_features = self(resp_batch)
-        if conts is not None and cont_vecs is None:
-            log.info("Building BERT features for the context base...")
-            cont_batch = [[el] for el in conts]
-            self.cont_features = self(cont_batch)
-=======
->>>>>>> 8387558c
